--- conflicted
+++ resolved
@@ -232,15 +232,6 @@
         # index of the current frame in the region list
         index = self.region_frames.index(frame)
 
-<<<<<<< HEAD
-=======
-        # if an original material is deleted, delete it from the
-        # original material list and iv_data
-        # if frame.is_original and frame.get_name() == frame.orig_text:
-            # this line removes the entry from both
-            # self.iv_dict.remove_region(frame.orig_index)
-
->>>>>>> 1a5b885a
         # reconfigure all other frame grid positions after the removed one
         # to keep the numbering right
         if len(self.region_frames) > index:
@@ -284,16 +275,19 @@
         # get the new values from the entry boxes
         new_ion = self.entry_ion.get()
         new_materials = []
-
+        # the indexes of newly added or changed regions
+        regions_indexes = []
         # iterating reversed because some elements get deleted
-        for index, rgn_frm in enumerate(self.region_frames):
-            new_materials.append(rgn_frm.get_name())
-
-        # check for duplicates
-        if len(new_materials) != len(set(new_materials)):
-            tk.messagebox.showerror("Invalid Input",
-                                    "Region names should only occur once.")
-            return
+        for index, rgn_frm in reversed(list(enumerate(self.region_frames))):
+            new_materials.insert(0, rgn_frm.get_name())
+            # if an original material was changed, delete it from the
+            # original material list and iv_data
+            if rgn_frm.is_original and rgn_frm.get_name() != rgn_frm.orig_text:
+                # this line removes the entry from both
+                self.iv_dict.remove_region(rgn_frm.orig_index)
+                regions_indexes.append(index)  # append changed region
+            if not rgn_frm.is_original:
+                regions_indexes.append(index)  # append added region
 
         # check if an entry is empty
         empty_error = False
@@ -336,44 +330,9 @@
         if mb_result == "no":
             return
 
-        # process of changing regions:
-
-        orig_mat_copy = self.materials.copy()
-
-        # remove all materials that are no longer in the region list
-        for i in reversed(range(len(orig_mat_copy))):
-            found = False
-            for j in range(len(new_materials)):
-                if orig_mat_copy[i] == new_materials[j]:
-                    found = True
-                    break
-            if not found:
-                self.iv_dict.remove_region(i)
-                del orig_mat_copy[i]
-
-        # add new regions
-        for i in range(len(new_materials)):
-            found = False
-            for j in range(len(orig_mat_copy)):
-                if orig_mat_copy[j] == new_materials[i]:
-                    found = True
-                    break
-            if not found:
-                self.iv_dict.add_region_at(i)
-                orig_mat_copy.insert(i, new_materials[i])
-
-        # if they're not the same length, something went wrong
-        assert len(orig_mat_copy) == len(new_materials)
-
-        # swap unordered regions
-        for i in range(len(new_materials)):
-            if new_materials[i] != orig_mat_copy[i]:
-                for j in range(i, len(new_materials)):
-                    if new_materials[i] == orig_mat_copy[j]:
-                        orig_mat_copy[i], orig_mat_copy[j] = \
-                            orig_mat_copy[j], orig_mat_copy[i]
-                        self.iv_dict.swap_region(i, j)
-                        break
+        # add the new regions
+        for index in regions_indexes:
+            self.iv_dict.add_region_at(index)
 
         # For the Atoms do the same process
         # but for the ions and materials individually
